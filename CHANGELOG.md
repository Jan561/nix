--- conflicted
+++ resolved
@@ -10,14 +10,11 @@
   ([#1804](https://github.com/nix-rust/nix/pull/1804))
 - Added `line_discipline` field to `Termios` on Linux, Android and Haiku
   ([#1805](https://github.com/nix-rust/nix/pull/1805))
-<<<<<<< HEAD
+- Expose the memfd module on FreeBSD (memfd was added in FreeBSD 13)
+  ([#1808](https://github.com/nix-rust/nix/pull/1808))
 - Added `domainname` field of `UtsName` on Android and Linux
   ([#1817](https://github.com/nix-rust/nix/pull/1817))
-=======
-- Expose the memfd module on FreeBSD (memfd was added in FreeBSD 13)
-  ([#1808](https://github.com/nix-rust/nix/pull/1808))
->>>>>>> 1038ee53
-
+  
 ### Changed
 
 - The MSRV is now 1.56.1
